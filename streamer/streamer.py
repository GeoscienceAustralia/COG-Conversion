--- conflicted
+++ resolved
@@ -473,21 +473,11 @@
             for filename in filenames
         )
 
-<<<<<<< HEAD
-        with click.progressbar(as_completed(futures), length=len(filenames), label='Processing NetCDF Files',
-                               width=0) as bar:
-            for future in bar:
-                # Submit to completed Queue
-                generated_cog_dict = future.result()
-                for prefix, dataset_directory in generated_cog_dict.items():
-                    destination_url = product_config.aws_dir(prefix)
-=======
         for future in tqdm(as_completed(futures), desc='Converting NetCDF Files', total=len(filenames)):
             # Submit to completed Queue
             generated_cog_dict = future.result()
             for prefix, dataset_directory in generated_cog_dict.items():
-                destination_url = product_config.aws_destination(prefix)
->>>>>>> 8d1c886c
+                destination_url = product_config.aws_dir(prefix)
 
                 (dataset_directory / 'upload-destination.txt').write_text(destination_url)
 
